--- conflicted
+++ resolved
@@ -2,11 +2,7 @@
 
 go 1.24.0
 
-<<<<<<< HEAD
-toolchain go1.25.3
-=======
 toolchain go1.24.4
->>>>>>> 9b7dc197
 
 require (
 	github.com/pion/webrtc/v4 v4.1.6
